// 版权 @2022 凹语言 作者。保留所有权利。

package compiler_wat

const modBaseWat_wasi = `
(memory $memory 1024)

(export "memory" (memory $memory))

;; --------------------------------------------------------
;; | 0 <-- stack --> | <-- static-data --> | <-- heap --> |
;; --------------------------------------------------------

(global $__stack_ptr (mut i32) (i32.const 1024))     ;; index=0
(global $__heap_base (mut i32) (i32.const 2048))     ;; index=1
(global $__heap_max  i32       (i32.const 67108864)) ;; 64MB, 1024 page

;; --------------------------------------------------------
;; Stack/Heap/Memory helper functions
;; --------------------------------------------------------

(func $$waGetStackPtr (result i32)
	(global.get $__stack_ptr)
)
(func $$waSetStackPtr (param $sp i32)
	local.get $sp
	global.set $__stack_ptr
)

;; 栈上分配空间
(func $$waStackAlloc (param $size i32) (result i32)
	;; $__stack_ptr -= $size
	(global.set $__stack_ptr (i32.sub (global.get $__stack_ptr) (local.get  $size)))
	;; return $__stack_ptr
	(return (global.get $__stack_ptr))
)

;; 释放栈上的空间
(func $$waStackFree (param $size i32)
	;; $__stack_ptr += $size
	(global.set $__stack_ptr (i32.add (global.get $__stack_ptr) (local.get $size)))
)

(func $$waHeapBase(result i32)
	global.get $__heap_base
)

(func $$waHeapMax(result i32)
	global.get $__heap_max
)

;; --------------------------------------------------------
;; heap alloc/free
;; --------------------------------------------------------

(func $$waHeapAlloc (param $nbytes i32) (result i32) ;;result = ptr
	(local $ptr i32)

	local.get $nbytes
	i32.eqz
	if
		i32.const 0
		return
	end

	local.get $nbytes
	i32.const 7
	i32.add
	i32.const 8
	i32.div_u
	i32.const 8
	i32.mul
	local.set $nbytes

	local.get $nbytes
	call $runtime.malloc
	local.set $ptr

	loop $zero
		local.get $nbytes
		i32.const 8
		i32.sub
		local.tee $nbytes
		local.get $ptr
		i32.add

		i64.const 0
		i64.store

		local.get $nbytes
		if
			br $zero
		end
	end ;;loop $zero

	local.get $ptr

	;;Todo
	;; global.get $__heap_base

	;; global.get $__heap_base
	;; call $$runtime.waPrintI32
	;; i32.const 32
	;; call $$runtime.waPrintRune
	;; local.get $size
	;; call $$runtime.waPrintI32
	;; i32.const 10
	;; call $$runtime.waPrintRune

	;; global.get $__heap_base
	;; global.get $__heap_base
	;; local.get $nbytes
	;; i32.const 7
	;; i32.add
	;; i32.const 8
	;; i32.div_u
	;; i32.const 8
	;; i32.mul
	;; i32.add
	;; global.set $__heap_base
	;; call $$wa.RT.DupWatStack
	;; call $$runtime.waPrintI32
	;; i32.const 10
	;; call $$runtime.waPrintRune
)
(func $$waHeapFree (param $ptr i32)
	local.get $ptr
	call $runtime.free

	;;Todo
	;; i32.const 126
	;; call $$runtime.waPrintRune
	;; local.get $ptr
	;; call $$runtime.waPrintI32
	;; i32.const 10
	;; call $$runtime.waPrintRune
)

;; --------------------------------------------------------

(func $$wa.RT.Block.Init (param $ptr i32) (param $item_count i32) (param $release_func i32) (param $item_size i32) (result i32) ;;result = ptr
  local.get $ptr

  local.get $ptr
  if
    local.get $ptr
    i32.const 1
    i32.store offset=0 align=1

    local.get $ptr
    local.get $item_count
    i32.store offset=4 align=1

    local.get $ptr
    local.get $release_func
    i32.store offset=8 align=1

	local.get $ptr
	local.get $item_size
    i32.store offset=12 align=1
  end
)

(func $$wa.RT.DupWatStack (param $p i32) (result i32) (result i32) ;;result0 = result1 = p
  local.get $p
  local.get $p
)

(func $$wa.RT.Block.Retain (param $ptr i32) (result i32) ;;result = ptr
  local.get $ptr

  local.get $ptr
  if
    local.get $ptr
    local.get $ptr
    i32.load offset=0 align=1
    i32.const 1
    i32.add
    i32.store offset=0 align=1
  end
)

(func $$wa.RT.Block.Release (param $ptr i32)
  ;;Todo
  (local $ref_count i32)
  (local $item_count i32)
  (local $free_func i32)
  (local $item_size i32)
  (local $data_ptr i32)

  local.get $ptr
  i32.const 0
  i32.eq
  if
    return
  end

  local.get $ptr
  i32.load offset=0 align=1
  i32.const 1
  i32.sub
  local.set $ref_count

  local.get $ref_count
  if
    local.get $ptr
    local.get $ref_count
	i32.store offset=0 align=1

  else  ;;ref_count == 0
    local.get $ptr
	i32.load offset=8 align=1
	local.set $free_func

	local.get $free_func
	if  ;;free_func != 0
	  local.get $ptr
	  i32.load offset=4 align=1
	  local.set $item_count

	  local.get $item_count
	  if  ;;item_count > 0
        local.get $ptr
        i32.load offset=12 align=1
        local.set $item_size

        local.get $ptr
        i32.const 16
        i32.add
        local.set $data_ptr

        loop $free_next
          ;; onFree(data_ptr)
          local.get $data_ptr
          local.get $free_func
          call_indirect (type $$onFree)

          ;; item_count--
          local.get $item_count
          i32.const 1
          i32.sub
          local.set $item_count

          local.get $item_count
          if  ;;while item_count>0
            ;; data_ptr += item_size
            local.get $data_ptr
            local.get $item_size
            i32.add
            local.set $data_ptr

            br $free_next  ;;continue
          end  ;;while item_count>0        
        end  ;;loop $free_next
	  end  ;;if item_count > 0
	end  ;;free_func != 0

	local.get $ptr
	call $$waHeapFree
  end  ;;ref_count == 0
)

<<<<<<< HEAD
(func $$wa.RT.i32_ref_to_ptr (param $b i32) (param $d i32) (result i32) ;;result = ptr
  local.get $d
)

(func $$wa.RT.slice_to_ptr (param $b i32) (param $d i32) (param $l i32) (param $c i32) (result i32) ;;result = ptr
  local.get $d
)

`

const modBaseWat_wasi = `
(import "wasi_snapshot_preview1" "fd_write"
	(func $$FdWrite (param i32 i32 i32 i32) (result i32))
)

(memory $memory 1)

(export "memory" (memory $memory))
(export "_start" (func $_start))
;; (export "main.main" (func $main.main))

;; | 0 <-- stack --> | <-- static-data --> | <-- heap --> |
(global $$stack_prt (mut i32) (i32.const 1024)) ;; index=0
(global $$heap_base i32 (i32.const 2048))       ;; index=1

(func $$StackPtr (result i32)
	(global.get $$stack_prt)
)

(func $$StackAlloc (param $size i32) (result i32)
	;; $$stack_prt -= $size
	(global.set $$stack_prt (i32.sub (global.get $$stack_prt) (local.get  $size)))
	;; return $$stack_prt
	(return (global.get $$stack_prt))
)

(func $$HeapPtr (result i32)
	(global.get $$heap_base)
)

(func $$HeapAlloc (param $size i32) (result i32)
	;; {{$$HeapAlloc/body/begin}}
	unreachable
	;; {{$$HeapAlloc/body/end}}
)

(func $$HeapFree (param $ptr i32)
	;; {{$$HeapFree/body/begin}}
	unreachable
	;; {{$$HeapFree/body/end}}
)
=======
;; --------------------------------------------------------
;; 输出函数
;; --------------------------------------------------------
>>>>>>> 6e49656d

;; 打印字符串
(func $puts (param $str i32) (param $len i32)
	;; {{$puts/body/begin}}

	(local $sp i32)
	(local $p_iov i32)
	(local $p_nwritten i32)
	(local $stdout i32)

	;; 保存栈指针状态
	(local.set $sp (global.get $__stack_ptr))

	;; 分配 iov 结构体
	(local.set $p_iov (call $$waStackAlloc (i32.const 8)))

	;; 返回地址
	(local.set $p_nwritten (call $$waStackAlloc (i32.const 4)))

	;; 设置字符串指针和长度
	(i32.store offset=0 align=1 (local.get $p_iov) (local.get $str))
	(i32.store offset=4 align=1 (local.get $p_iov) (local.get $len))

	;; 标准输出
	(local.set $stdout (i32.const 1))

	;; 输出字符串
	(call $$runtime.fdWrite
		(local.get $stdout)
		(local.get $p_iov) (i32.const 1)
		(local.get $p_nwritten)
	)

	;; 重置栈指针
	(global.set $__stack_ptr (local.get $sp))
	drop

	;; {{$puts/body/end}}
)

;; 打印字符
(func $putchar (param $ch i32)
	;; {{$putchar/body/begin}}

	(local $sp i32)
	(local $p_ch i32)

	;; 保存栈指针状态
	(local.set $sp (global.get $__stack_ptr))

	;; 分配字符
	(local.set $p_ch (call $$waStackAlloc (i32.const 4)))
	(i32.store offset=0 align=1 (local.get $p_ch) (local.get $ch))

	;; 输出字符
	(call $puts (local.get $p_ch) (i32.const 1))

	;; 重置栈指针
	(global.set $__stack_ptr (local.get $sp))

	;; {{$putchar/body/begin}}
)

;; --------------------------------------------------------

`<|MERGE_RESOLUTION|>--- conflicted
+++ resolved
@@ -260,7 +260,6 @@
   end  ;;ref_count == 0
 )
 
-<<<<<<< HEAD
 (func $$wa.RT.i32_ref_to_ptr (param $b i32) (param $d i32) (result i32) ;;result = ptr
   local.get $d
 )
@@ -269,54 +268,9 @@
   local.get $d
 )
 
-`
-
-const modBaseWat_wasi = `
-(import "wasi_snapshot_preview1" "fd_write"
-	(func $$FdWrite (param i32 i32 i32 i32) (result i32))
-)
-
-(memory $memory 1)
-
-(export "memory" (memory $memory))
-(export "_start" (func $_start))
-;; (export "main.main" (func $main.main))
-
-;; | 0 <-- stack --> | <-- static-data --> | <-- heap --> |
-(global $$stack_prt (mut i32) (i32.const 1024)) ;; index=0
-(global $$heap_base i32 (i32.const 2048))       ;; index=1
-
-(func $$StackPtr (result i32)
-	(global.get $$stack_prt)
-)
-
-(func $$StackAlloc (param $size i32) (result i32)
-	;; $$stack_prt -= $size
-	(global.set $$stack_prt (i32.sub (global.get $$stack_prt) (local.get  $size)))
-	;; return $$stack_prt
-	(return (global.get $$stack_prt))
-)
-
-(func $$HeapPtr (result i32)
-	(global.get $$heap_base)
-)
-
-(func $$HeapAlloc (param $size i32) (result i32)
-	;; {{$$HeapAlloc/body/begin}}
-	unreachable
-	;; {{$$HeapAlloc/body/end}}
-)
-
-(func $$HeapFree (param $ptr i32)
-	;; {{$$HeapFree/body/begin}}
-	unreachable
-	;; {{$$HeapFree/body/end}}
-)
-=======
 ;; --------------------------------------------------------
 ;; 输出函数
 ;; --------------------------------------------------------
->>>>>>> 6e49656d
 
 ;; 打印字符串
 (func $puts (param $str i32) (param $len i32)
