// 版权 @2021 凹语言 作者。保留所有权利。

type T1 struct {
	a: i32
}

type T2 struct {
	b: i32
}

type I1 interface {
	f()
}

type I2 interface {
	f2()
}

func T1.f() {
	println("This is T1, this.a==", this.a)
}

func T2.f(){
	println("This is T2, this.b==", this.b)
}

func main() {
	v1 := T1{a: 13}

	var i1: I1 = &v1  //具体类型到具名接口
	v1.f()  //直接调用
	i1.f()  //接口调用
	doConcreteType(i1)
	i1.f()
	
	v2 := T2{b: 42}
	i1 = &v2  //具体类型到具名接口
	i1.f()
	doConcreteType(i1)
	i1.f()
	
	var ni: interface{} = &v1  //具体类型到空接口
	i1 = ni.(I1)  //接口动态互转
	i1.f()
	
	ni = &v2  //具体类型到空接口
	i1 = ni.(I1)  //接口动态互转
	i1.f()

	var ival: i32 = 777
	ni = ival
	doConcreteType(ni)
	doConcreteType(v1)
	doConcreteType(v2)
	doConcreteType("你好凹语言")
	
	//i2 := ni.(I2)  //接口互转，由于v2未实现I2，这会触发异常
	//i2.f2()
	
<<<<<<< HEAD
	var anoi: interface{ f() } = &v1  //具体类型到匿名接口
	doConcreteType(anoi) //匿名接口向具名接口转换
	anoi.f()
=======
	var anoni: interface{ f() } = &v1  //具体类型到匿名接口
	anoni.f()
	i1 = anoni //匿名接口向具名接口转换
	i1.f()
>>>>>>> ee0ba1a4
}

func doConcreteType(i: interface{}) {
	//接口到具体类型断言
	switch c := i.(type){
		case *T1:
			println("*T1")
			c.a *= 2
			
		case *T2:
			println("*T2")
			c.b *= 2

		case i32:
			println("i32: ", c)

		case string:
			println("string: ", c)

		case T1:
			println("T1, T1.a==", c.a)

		case T2:
			println("T2, T2.b==", c.b)
	}
}<|MERGE_RESOLUTION|>--- conflicted
+++ resolved
@@ -1,4 +1,4 @@
-// 版权 @2021 凹语言 作者。保留所有权利。
+# 版权 @2021 凹语言 作者。保留所有权利。
 
 type T1 struct {
 	a: i32
@@ -57,16 +57,10 @@
 	//i2 := ni.(I2)  //接口互转，由于v2未实现I2，这会触发异常
 	//i2.f2()
 	
-<<<<<<< HEAD
-	var anoi: interface{ f() } = &v1  //具体类型到匿名接口
-	doConcreteType(anoi) //匿名接口向具名接口转换
-	anoi.f()
-=======
 	var anoni: interface{ f() } = &v1  //具体类型到匿名接口
 	anoni.f()
 	i1 = anoni //匿名接口向具名接口转换
 	i1.f()
->>>>>>> ee0ba1a4
 }
 
 func doConcreteType(i: interface{}) {
